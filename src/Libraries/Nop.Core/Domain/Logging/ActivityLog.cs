--- conflicted
+++ resolved
@@ -1,55 +1,47 @@
-﻿using System;
-using Nop.Core.Domain.Customers;
-
-namespace Nop.Core.Domain.Logging
-{
-    /// <summary>
-    /// Represents an activity log record
-    /// </summary>
-    public partial class ActivityLog : BaseEntity
-    {
-        #region Properties
-        /// <summary>
-<<<<<<< HEAD
-=======
-        /// Gets or sets the activity log identifier
-        /// </summary>
-        public virtual int ActivityLogId { get; set; }
-
-        /// <summary>
->>>>>>> 804d5b41
-        /// Gets or sets the activity log type identifier
-        /// </summary>
-        public virtual int ActivityLogTypeId { get; set; }
-
-        /// <summary>
-        /// Gets or sets the customer identifier
-        /// </summary>
-        public virtual int CustomerId { get; set; }
-
-        /// <summary>
-        /// Gets or sets the activity comment
-        /// </summary>
-        public virtual string Comment { get; set; }
-
-        /// <summary>
-        /// Gets or sets the date and time of instance creation
-        /// </summary>
-        public virtual DateTime CreatedOn { get; set; }
-        #endregion
-
-        #region Navigation Properties
-
-        /// <summary>
-        /// Gets the activity log type
-        /// </summary>
-        public virtual ActivityLogType ActivityLogType { get; set; }
-
-        /// <summary>
-        /// Gets the customer
-        /// </summary>
-        public virtual Customer Customer { get; set; }
-
-        #endregion
-    }
-}
+﻿using System;
+using Nop.Core.Domain.Customers;
+
+namespace Nop.Core.Domain.Logging
+{
+    /// <summary>
+    /// Represents an activity log record
+    /// </summary>
+    public partial class ActivityLog : BaseEntity
+    {
+        #region Properties
+        /// <summary>
+        /// Gets or sets the activity log type identifier
+        /// </summary>
+        public virtual int ActivityLogTypeId { get; set; }
+
+        /// <summary>
+        /// Gets or sets the customer identifier
+        /// </summary>
+        public virtual int CustomerId { get; set; }
+
+        /// <summary>
+        /// Gets or sets the activity comment
+        /// </summary>
+        public virtual string Comment { get; set; }
+
+        /// <summary>
+        /// Gets or sets the date and time of instance creation
+        /// </summary>
+        public virtual DateTime CreatedOn { get; set; }
+        #endregion
+
+        #region Navigation Properties
+
+        /// <summary>
+        /// Gets the activity log type
+        /// </summary>
+        public virtual ActivityLogType ActivityLogType { get; set; }
+
+        /// <summary>
+        /// Gets the customer
+        /// </summary>
+        public virtual Customer Customer { get; set; }
+
+        #endregion
+    }
+}